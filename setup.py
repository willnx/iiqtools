--- conflicted
+++ resolved
@@ -9,11 +9,7 @@
       author="Nicholas Willhite,",
       author_email="willhite.nicholas@gmail.com",
       url='https://github.com/willnx/iiqtools',
-<<<<<<< HEAD
-      version='0.3.1',
-=======
-      version='0.2.2',
->>>>>>> eea92445
+      version='0.3.2',
       packages=find_packages(),
       include_package_data=True,
       scripts=['scripts/iiq_gather_info',
